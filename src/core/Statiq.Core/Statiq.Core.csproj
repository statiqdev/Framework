--- conflicted
+++ resolved
@@ -7,13 +7,8 @@
     <PackageReference Include="JavaScriptEngineSwitcher.Core" Version="3.0.0" />
     <PackageReference Include="JavaScriptEngineSwitcher.Jint" Version="3.0.0" />
     <PackageReference Include="JSPool" Version="2.0.1" />
-<<<<<<< HEAD
     <PackageReference Include="Microsoft.CodeAnalysis.CSharp" Version="3.11.0" />
-    <PackageReference Include="Microsoft.Extensions.Logging" Version="3.0.0" />
-=======
-    <PackageReference Include="Microsoft.CodeAnalysis.CSharp" Version="3.8.0" />
     <PackageReference Include="Microsoft.Extensions.Logging" Version="3.1.18" />
->>>>>>> df374c3e
     <PackageReference Include="Microsoft.IO.RecyclableMemoryStream" Version="1.2.2" />
     <PackageReference Include="Polly" Version="7.1.1" />
     <PackageReference Include="SemanticVersioning" Version="1.2.2" />
