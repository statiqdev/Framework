--- conflicted
+++ resolved
@@ -1,22 +1,24 @@
-﻿using Microsoft.Owin;
-using Microsoft.Owin.FileSystems;
-using Microsoft.Owin.Hosting;
-using Microsoft.Owin.Hosting.Tracing;
-using Microsoft.Owin.StaticFiles;
-using Owin;
-using Squirrel;
-using System;
+﻿using System;
 using System.Collections.Concurrent;
 using System.Collections.Generic;
 using System.IO;
 using System.Linq;
 using System.Reflection;
 using System.Threading;
+using Microsoft.Owin;
+using Microsoft.Owin.FileSystems;
+using Microsoft.Owin.Hosting;
+using Microsoft.Owin.Hosting.Tracing;
+using Microsoft.Owin.StaticFiles;
+using Owin;
 using Wyam.Common.IO;
+using Wyam.Common.Meta;
 using Wyam.Common.Tracing;
 using Wyam.Core;
 using Wyam.Core.Execution;
 using Wyam.Owin;
+using Wyam.Core.Meta;
+using Squirrel;
 
 namespace Wyam
 {
@@ -34,34 +36,8 @@
             // Exit with a error exit code
             Environment.Exit((int)ExitCode.UnhandledError);
         }
-<<<<<<< HEAD
-
-        private bool _selfUpdate = false;
-        private bool _watch = false;
-        private bool _noClean = false;
-        private bool _noCache = false;
-        private bool _preview = false;
-        private int _previewPort = 5080;
-        private bool _previewForceExtension = false;
-        private FilePath _logFilePath = null;
-        private bool _verbose = false;
-        private bool _pause = false;
-        private bool _updatePackages = false;
-        private bool _outputScripts = false;
-        private bool _verifyConfig = false;
-        private string _stdin = null;
-        private DirectoryPath _rootPath = null;
-        private IReadOnlyList<DirectoryPath> _inputPaths = null;
-        private DirectoryPath _outputPath = null;
-        private DirectoryPath _previewRoot = null;
-        private FilePath _configFilePath = null;
-        private IReadOnlyList<string> _globalMetadataArgs = null;
-        private IReadOnlyDictionary<string, object> _globalMetadata = null;
-
-=======
         
         private readonly Settings _settings = new Settings();
->>>>>>> e46e2b7e
         private readonly ConcurrentQueue<string> _changedFiles = new ConcurrentQueue<string>();
         private readonly AutoResetEvent _messageEvent = new AutoResetEvent(false);
         private readonly InterlockedBool _exit = new InterlockedBool(false);
@@ -88,28 +64,10 @@
             OutputLogo();
             ExitCode exitCode = ExitCode.Normal;
 
-<<<<<<< HEAD
-            if (_selfUpdate)
-=======
-            // Fix the root folder and other files
-            DirectoryPath currentDirectory = Environment.CurrentDirectory;
-            _settings.RootPath = _settings.RootPath == null ? currentDirectory : currentDirectory.Combine(_settings.RootPath);
-            _settings.LogFilePath = _settings.LogFilePath == null ? null : _settings.RootPath.CombineFile(_settings.LogFilePath);
-            _settings.ConfigFilePath = _settings.RootPath.CombineFile(_settings.ConfigFilePath ?? "config.wyam");
-
-            // Set up the log file         
-            if (_settings.LogFilePath != null)
-            {
-                Trace.AddListener(new SimpleFileTraceListener(_settings.LogFilePath.FullPath));
-            }
-
-            // Prepare engine metadata
-            if (!_settings.VerifyConfig && _settings.GlobalMetadataArgs != null && _settings.GlobalMetadataArgs.Count > 0)
->>>>>>> e46e2b7e
+            if (_settings.SelfUpdate)
             {
                 using (var gitHubTask = UpdateManager.GitHubUpdateManager("https://github.com/Wyamio/Wyam", prerelease: true))
                 {
-<<<<<<< HEAD
                     Console.Write("Contacting the Github repository ... ");
                     var manager = gitHubTask.Result;
                     Console.WriteLine("done!");
@@ -139,72 +97,25 @@
                 }
             }
             else
-=======
-                    _settings.GlobalMetadata = GlobalMetadataParser.Parse(_settings.GlobalMetadataArgs);
-                }
-                catch (MetadataParseException ex)
-                {
-                    Trace.Error("Error while parsing metadata: {0}", ex.Message);
-                    if (Trace.Level == System.Diagnostics.SourceLevels.Verbose)
-                        Trace.Error("Stack trace:{0}{1}", Environment.NewLine, ex.StackTrace);
-
-                    return (int)ExitCode.CommandLineError;
-                }
-                // Not used anymore, release resources.
-                _settings.GlobalMetadataArgs = null;
-            }
-
-            // Get the engine and configurator
-            EngineManager engineManager = GetEngineManager();
-            if (engineManager == null)
-            {
-                return (int)ExitCode.CommandLineError;
-            }
-
-            // Pause
-            if (_settings.Pause)
-            {
-                Trace.Information("Pause requested, hit any key to continue");
-                Console.ReadKey();
-            }
-
-            // Configure and execute
-            if (!engineManager.Configure())
-            {
-                return (int)ExitCode.ConfigurationError;
-            }
-
-            if (_settings.VerifyConfig)
-            {
-                Trace.Information("No errors. Exiting.");
-                return (int)ExitCode.Normal;
-            }
-
-            Console.WriteLine($"Root path:{Environment.NewLine}  {engineManager.Engine.FileSystem.RootPath}");
-            Console.WriteLine($"Input path(s):{Environment.NewLine}  {string.Join(Environment.NewLine + "  ", engineManager.Engine.FileSystem.InputPaths)}");
-            Console.WriteLine($"Output path:{Environment.NewLine}  {engineManager.Engine.FileSystem.OutputPath}");
-            if (!engineManager.Execute())
->>>>>>> e46e2b7e
             {
                 // Fix the root folder and other files
                 DirectoryPath currentDirectory = Environment.CurrentDirectory;
-                _rootPath = _rootPath == null ? currentDirectory : currentDirectory.Combine(_rootPath);
-                _logFilePath = _logFilePath == null ? null : _rootPath.CombineFile(_logFilePath);
-                _configFilePath = _rootPath.CombineFile(_configFilePath ?? "config.wyam");
+                _settings.RootPath = _settings.RootPath == null ? currentDirectory : currentDirectory.Combine(_settings.RootPath);
+                _settings.LogFilePath = _settings.LogFilePath == null ? null : _settings.RootPath.CombineFile(_settings.LogFilePath);
+                _settings.ConfigFilePath = _settings.RootPath.CombineFile(_settings.ConfigFilePath ?? "config.wyam");
 
                 // Set up the log file         
-                if (_logFilePath != null)
-                {
-                    Trace.AddListener(new SimpleFileTraceListener(_logFilePath.FullPath));
-                }
-
-<<<<<<< HEAD
-                // Prepare engine's metadata
-                if (!_verifyConfig && _globalMetadataArgs != null && _globalMetadataArgs.Count > 0)
+                if (_settings.LogFilePath != null)
+                {
+                    Trace.AddListener(new SimpleFileTraceListener(_settings.LogFilePath.FullPath));
+                }
+
+                // Prepare engine metadata
+                if (!_settings.VerifyConfig && _settings.GlobalMetadataArgs != null && _settings.GlobalMetadataArgs.Count > 0)
                 {
                     try
                     {
-                        _globalMetadata = GlobalMetadataParser.Parse(_globalMetadataArgs);
+                        _settings.GlobalMetadata = GlobalMetadataParser.Parse(_settings.GlobalMetadataArgs);
                     }
                     catch (MetadataParseException ex)
                     {
@@ -215,84 +126,39 @@
                         return (int)ExitCode.CommandLineError;
                     }
                     // Not used anymore, release resources.
-                    _globalMetadataArgs = null;
-=======
-            // Start the preview server
-            IDisposable previewServer = null;
-            if (_settings.Preview)
-            {
-                messagePump = true;
-                try
-                {
-                    DirectoryPath previewPath = _settings.PreviewRoot == null 
-                        ? engineManager.Engine.FileSystem.GetOutputDirectory().Path 
-                        : engineManager.Engine.FileSystem.GetOutputDirectory(_settings.PreviewRoot).Path;
-                    Trace.Information("Preview server listening on port {0} and serving from path {1}", _settings.PreviewPort, previewPath);
-                    previewServer = Preview(previewPath);
->>>>>>> e46e2b7e
-                }
-
-                // Get the engine
-                Engine engine = GetEngine();
-                if (engine == null)
+                    _settings.GlobalMetadataArgs = null;
+                }
+
+                // Get the engine and configurator
+                EngineManager engineManager = GetEngineManager();
+                if (engineManager == null)
                 {
                     return (int)ExitCode.CommandLineError;
                 }
 
-<<<<<<< HEAD
                 // Pause
-                if (_pause)
+                if (_settings.Pause)
                 {
                     Trace.Information("Pause requested, hit any key to continue");
                     Console.ReadKey();
                 }
 
                 // Configure and execute
-                if (!Configure(engine))
+                if (!engineManager.Configure())
                 {
                     return (int)ExitCode.ConfigurationError;
                 }
 
-                if (_verifyConfig)
+                if (_settings.VerifyConfig)
                 {
                     Trace.Information("No errors. Exiting.");
                     return (int)ExitCode.Normal;
-=======
-            // Start the watchers
-            IDisposable inputFolderWatcher = null;
-            IDisposable configFileWatcher = null;
-            if (_settings.Watch)
-            {
-                messagePump = true;
-
-                Trace.Information("Watching paths(s) {0}", string.Join(", ", engineManager.Engine.FileSystem.InputPaths));
-                inputFolderWatcher = new ActionFileSystemWatcher(engineManager.Engine.FileSystem.GetOutputDirectory().Path,
-                    engineManager.Engine.FileSystem.GetInputDirectories().Select(x => x.Path), true, "*.*", path =>
-                    {
-                        _changedFiles.Enqueue(path);
-                        _messageEvent.Set();
-                    });
-
-                if (_settings.ConfigFilePath != null)
-                {
-                    Trace.Information("Watching configuration file {0}", _settings.ConfigFilePath);
-                    configFileWatcher = new ActionFileSystemWatcher(engineManager.Engine.FileSystem.GetOutputDirectory().Path,
-                        new[] { _settings.ConfigFilePath.Directory }, false, _settings.ConfigFilePath.FileName.FullPath, path =>
-                        {
-                            FilePath filePath = new FilePath(path);
-                            if (_settings.ConfigFilePath.Equals(filePath))
-                            {
-                                _newEngine.Set();
-                                _messageEvent.Set();
-                            }
-                        });
->>>>>>> e46e2b7e
-                }
-
-                Console.WriteLine($"Root path:{Environment.NewLine}  {engine.FileSystem.RootPath}");
-                Console.WriteLine($"Input path(s):{Environment.NewLine}  {string.Join(Environment.NewLine + "  ", engine.FileSystem.InputPaths)}");
-                Console.WriteLine($"Output path:{Environment.NewLine}  {engine.FileSystem.OutputPath}");
-                if (!Execute(engine))
+                }
+
+                Console.WriteLine($"Root path:{Environment.NewLine}  {engineManager.Engine.FileSystem.RootPath}");
+                Console.WriteLine($"Input path(s):{Environment.NewLine}  {string.Join(Environment.NewLine + "  ", engineManager.Engine.FileSystem.InputPaths)}");
+                Console.WriteLine($"Output path:{Environment.NewLine}  {engineManager.Engine.FileSystem.OutputPath}");
+                if (!engineManager.Execute())
                 {
                     return (int)ExitCode.ExecutionError;
                 }
@@ -301,14 +167,16 @@
 
                 // Start the preview server
                 IDisposable previewServer = null;
-                if (_preview)
+                if (_settings.Preview)
                 {
                     messagePump = true;
                     try
                     {
-                        DirectoryPath previewPath = _previewRoot == null ? engine.FileSystem.GetOutputDirectory().Path : engine.FileSystem.GetOutputDirectory(_previewRoot).Path;
-                        Trace.Information("Preview server listening on port {0} and serving from path {1}", _previewPort, previewPath);
-                        previewServer = Preview(engine, previewPath);
+                        DirectoryPath previewPath = _settings.PreviewRoot == null 
+                            ? engineManager.Engine.FileSystem.GetOutputDirectory().Path 
+                            : engineManager.Engine.FileSystem.GetOutputDirectory(_settings.PreviewRoot).Path;
+                        Trace.Information("Preview server listening on port {0} and serving from path {1}", _settings.PreviewPort, previewPath);
+                        previewServer = Preview(previewPath);
                     }
                     catch (Exception ex)
                     {
@@ -319,27 +187,26 @@
                 // Start the watchers
                 IDisposable inputFolderWatcher = null;
                 IDisposable configFileWatcher = null;
-                if (_watch)
+                if (_settings.Watch)
                 {
                     messagePump = true;
 
-                    Trace.Information("Watching paths(s) {0}", string.Join(", ", engine.FileSystem.InputPaths));
-                    inputFolderWatcher = new ActionFileSystemWatcher(engine.FileSystem.GetOutputDirectory().Path,
-                        engine.FileSystem.GetInputDirectories().Select(x => x.Path), true, "*.*", path =>
+                    Trace.Information("Watching paths(s) {0}", string.Join(", ", engineManager.Engine.FileSystem.InputPaths));
+                    inputFolderWatcher = new ActionFileSystemWatcher(engineManager.Engine.FileSystem.GetOutputDirectory().Path,
+                        engineManager.Engine.FileSystem.GetInputDirectories().Select(x => x.Path), true, "*.*", path =>
                         {
                             _changedFiles.Enqueue(path);
                             _messageEvent.Set();
                         });
 
-                    if (_configFilePath != null)
-                    {
-                        Trace.Information("Watching configuration file {0}", _configFilePath);
-                        Engine closureEngine = engine;
-                        configFileWatcher = new ActionFileSystemWatcher(engine.FileSystem.GetOutputDirectory().Path,
-                            new[] { _configFilePath.Directory }, false, _configFilePath.FileName.FullPath, path =>
+                    if (_settings.ConfigFilePath != null)
+                    {
+                        Trace.Information("Watching configuration file {0}", _settings.ConfigFilePath);
+                        configFileWatcher = new ActionFileSystemWatcher(engineManager.Engine.FileSystem.GetOutputDirectory().Path,
+                            new[] { _settings.ConfigFilePath.Directory }, false, _settings.ConfigFilePath.FileName.FullPath, path =>
                             {
                                 FilePath filePath = new FilePath(path);
-                                if (_configFilePath.Equals(filePath))
+                                if (_settings.ConfigFilePath.Equals(filePath))
                                 {
                                     _newEngine.Set();
                                     _messageEvent.Set();
@@ -360,7 +227,6 @@
                         _messageEvent.Set();
                     })
                     {
-<<<<<<< HEAD
                         IsBackground = true
                     };
                     thread.Start();
@@ -370,23 +236,6 @@
                     {
                         _messageEvent.WaitOne();  // Blocks the current thread until a signal
                         if (_exit)
-=======
-                        // Get a new engine
-                        Trace.Information("Configuration file {0} has changed, re-running", _settings.ConfigFilePath);
-                        engineManager.Dispose();
-                        engineManager = GetEngineManager();
-
-                        // Configure and execute
-                        if (!engineManager.Configure())
-                        {
-                            exitCode = ExitCode.ConfigurationError;
-                            break;
-                        }
-                        Console.WriteLine($"Root path:{Environment.NewLine}  {engineManager.Engine.FileSystem.RootPath}");
-                        Console.WriteLine($"Input path(s):{Environment.NewLine}  {string.Join(Environment.NewLine + "  ", engineManager.Engine.FileSystem.InputPaths)}");
-                        Console.WriteLine($"Root path:{Environment.NewLine}  {engineManager.Engine.FileSystem.OutputPath}");
-                        if (!engineManager.Execute())
->>>>>>> e46e2b7e
                         {
                             break;
                         }
@@ -395,28 +244,20 @@
                         if (_newEngine)
                         {
                             // Get a new engine
-                            Trace.Information("Configuration file {0} has changed, re-running", _configFilePath);
-                            engine.Dispose();
-                            engine = GetEngine();
+                            Trace.Information("Configuration file {0} has changed, re-running", _settings.ConfigFilePath);
+                            engineManager.Dispose();
+                            engineManager = GetEngineManager();
 
                             // Configure and execute
-                            if (!Configure(engine))
+                            if (!engineManager.Configure())
                             {
                                 exitCode = ExitCode.ConfigurationError;
                                 break;
                             }
-<<<<<<< HEAD
-                            Console.WriteLine($"Root path:{Environment.NewLine}  {engine.FileSystem.RootPath}");
-                            Console.WriteLine($"Input path(s):{Environment.NewLine}  {string.Join(Environment.NewLine + "  ", engine.FileSystem.InputPaths)}");
-                            Console.WriteLine($"Root path:{Environment.NewLine}  {engine.FileSystem.OutputPath}");
-                            if (!Execute(engine))
-=======
-                        }
-                        if (changedFiles.Count > 0)
-                        {
-                            Trace.Information("{0} files have changed, re-executing", changedFiles.Count);
+                            Console.WriteLine($"Root path:{Environment.NewLine}  {engineManager.Engine.FileSystem.RootPath}");
+                            Console.WriteLine($"Input path(s):{Environment.NewLine}  {string.Join(Environment.NewLine + "  ", engineManager.Engine.FileSystem.InputPaths)}");
+                            Console.WriteLine($"Root path:{Environment.NewLine}  {engineManager.Engine.FileSystem.OutputPath}");
                             if (!engineManager.Execute())
->>>>>>> e46e2b7e
                             {
                                 exitCode = ExitCode.ExecutionError;
                                 break;
@@ -445,7 +286,7 @@
                             if (changedFiles.Count > 0)
                             {
                                 Trace.Information("{0} files have changed, re-executing", changedFiles.Count);
-                                if (!Execute(engine))
+                                if (!engineManager.Execute())
                                 {
                                     exitCode = ExitCode.ExecutionError;
                                     break;
@@ -462,99 +303,19 @@
                         _messageEvent.Reset();
                     }
 
-<<<<<<< HEAD
                     // Shutdown
                     Trace.Information("Shutting down");
-                    engine.Dispose();
+                    engineManager.Dispose();
                     inputFolderWatcher?.Dispose();
                     configFileWatcher?.Dispose();
                     previewServer?.Dispose();
                 }
-=======
-                // Shutdown
-                Trace.Information("Shutting down");
-                engineManager.Dispose();
-                inputFolderWatcher?.Dispose();
-                configFileWatcher?.Dispose();
-                previewServer?.Dispose();
->>>>>>> e46e2b7e
             }
 
             return (int)exitCode;
         }
 
-<<<<<<< HEAD
-        private bool ParseArgs(string[] args, out bool hasErrors)
-        {
-            System.CommandLine.ArgumentSyntax parsed = System.CommandLine.ArgumentSyntax.Parse(args, syntax =>
-            {
-                // Any changes here should also be made in Cake.Wyam
-
-                syntax.DefineOption("w|watch", ref _watch, "Watches the input folder for any changes.");
-                _preview = syntax.DefineOption("p|preview", ref _previewPort, false, "Start the preview web server on the specified port (default is " + _previewPort + ").").IsSpecified;
-                if (syntax.DefineOption("force-ext", ref _previewForceExtension, "Force the use of extensions in the preview web server (by default, extensionless URLs may be used).").IsSpecified && !_preview)
-                {
-                    syntax.ReportError("force-ext can only be specified if the preview server is running.");
-                }
-                if (syntax.DefineOption("preview-root", ref _previewRoot, DirectoryPath.FromString, "The path to the root of the preview server, if not the output folder.").IsSpecified && !_preview)
-                {
-                    syntax.ReportError("preview-root can only be specified if the preview server is running.");
-                }
-                syntax.DefineOptionList("i|input", ref _inputPaths, DirectoryPath.FromString, "The path(s) of input files, can be absolute or relative to the current folder.");
-                syntax.DefineOption("o|output", ref _outputPath, DirectoryPath.FromString, "The path to output files, can be absolute or relative to the current folder.");
-                syntax.DefineOption("c|config", ref _configFilePath, FilePath.FromString, "Configuration file (by default, config.wyam is used).");
-                syntax.DefineOption("self-update", ref _selfUpdate, "Tries to find and install an updated version of the application.");
-                syntax.DefineOption("u|update-packages", ref _updatePackages, "Check the NuGet server for more recent versions of each package and update them if applicable.");
-                syntax.DefineOption("output-scripts", ref _outputScripts, "Outputs the config scripts after they've been processed for further debugging.");
-                syntax.DefineOption("verify-config", ref _verifyConfig, false, "Compile the configuration but do not execute.");
-                syntax.DefineOption("noclean", ref _noClean, "Prevents cleaning of the output path on each execution.");
-                syntax.DefineOption("nocache", ref _noCache, "Prevents caching information during execution (less memory usage but slower execution).");
-                syntax.DefineOption("v|verbose", ref _verbose, "Turns on verbose output showing additional trace message useful for debugging.");
-                syntax.DefineOption("pause", ref _pause, "Pause execution at the start of the program until a key is pressed (useful for attaching a debugger).");
-                syntax.DefineOptionList("meta", ref _globalMetadataArgs, "Specifies global metadata which can be accessed from the engine or config file (--meta key=value).");
-                _logFilePath = $"wyam-{DateTime.Now:yyyyMMddHHmmssfff}.txt";
-                if (!syntax.DefineOption("l|log", ref _logFilePath, FilePath.FromString, false, "Log all trace messages to the specified log file (by default, wyam-[datetime].txt).").IsSpecified)
-                {
-                    _logFilePath = null;
-                }
-                if (syntax.DefineParameter("root", ref _rootPath, DirectoryPath.FromString, "The folder (or config file) to use.").IsSpecified)
-                {
-                    // If a root folder was defined, but it actually points to a file, set the root folder to the directory
-                    // and use the specified file as the config file (if a config file was already specified, it's an error)
-                    FilePath rootDirectoryPathAsConfigFile = new DirectoryPath(Environment.CurrentDirectory).CombineFile(_rootPath.FullPath);
-                    if (File.Exists(rootDirectoryPathAsConfigFile.FullPath))
-                    {
-                        // The specified root actually points to a file...
-                        if (_configFilePath != null)
-                        {
-                            syntax.ReportError("A config file was both explicitly specified and specified in the root folder.");
-                        }
-                        else
-                        {
-                            _configFilePath = rootDirectoryPathAsConfigFile.FileName;
-                            _rootPath = rootDirectoryPathAsConfigFile.Directory;
-                        }
-                    }
-                }
-            });
-
-            hasErrors = parsed.HasErrors;
-
-            if (Console.IsInputRedirected)
-            {
-                using (var reader = new StreamReader(Console.OpenStandardInput(), Console.InputEncoding))
-                {
-                    _stdin = reader.ReadToEnd();
-                }
-            }
-
-            return !(parsed.IsHelpRequested() || hasErrors);
-        }
-
-        private Engine GetEngine()
-=======
         private EngineManager GetEngineManager()
->>>>>>> e46e2b7e
         {
             try
             {
